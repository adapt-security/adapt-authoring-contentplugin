{
  "name": "adapt-authoring-contentplugin",
  "version": "0.0.1",
  "description": "Module for managing framework plugins",
  "homepage": "https://github.com/adapt-security/adapt-authoring-contentplugin",
  "main": "index.js",
  "type": "module",
  "dependencies": {
<<<<<<< HEAD
    "adapt-cli": "github:adaptlearning/adapt-cli#v3.0.0",
    "glob": "^11.0.0",
=======
    "adapt-cli": "github:adaptlearning/adapt-cli#v3.3.1",
    "glob": "^10.3.10",
>>>>>>> 7e3d6ef4
    "semver": "^7.6.0"
  },
  "devDependencies": {
    "eslint": "^9.12.0",
    "standard": "^17.1.0"
  }
}<|MERGE_RESOLUTION|>--- conflicted
+++ resolved
@@ -6,13 +6,8 @@
   "main": "index.js",
   "type": "module",
   "dependencies": {
-<<<<<<< HEAD
-    "adapt-cli": "github:adaptlearning/adapt-cli#v3.0.0",
+    "adapt-cli": "github:adaptlearning/adapt-cli#v3.3.1",
     "glob": "^11.0.0",
-=======
-    "adapt-cli": "github:adaptlearning/adapt-cli#v3.3.1",
-    "glob": "^10.3.10",
->>>>>>> 7e3d6ef4
     "semver": "^7.6.0"
   },
   "devDependencies": {
